--- conflicted
+++ resolved
@@ -15,7 +15,7 @@
   const [resultHandler, setResultHandler] = useState<((payload: ResultPayload<ModuleConfig>) => void) | null>(null);
   const [config, setConfig] = useState<ModuleConfig | null>(null);
   const [moduleUid, setModuleUid] = useState<string | null>(null)
-<<<<<<< HEAD
+
   const [actions, setActions] = useState<ActionMap>({})
   const [aspectsPermissions, setAspectsPermissions] = useState<AspectPermissions>({});
   const [lastOperation, setLastOperation] = useState<ModuleOperation | null>(null);
@@ -40,29 +40,6 @@
     }
   }, [lastOperation]);
 
-=======
-  const [actions, setActions] = useState<ActionMap>()
-  // endregion Frozen
-
-  // state affected by operations
-  const [title, setTitle] = useState<string>("Module Template");
-
-  // aspects record
-  const [aspects, setAspects] = useState<Record<string, any>>({});
-
-  const handleAspectUpdate = useCallback((key: string, value: any) => {
-    setAspects(prev => ({ ...prev, [key]: value }));
-  }, []);
-
-  const handleOperation = useCallback((operation: ModuleOperation) => {
-    if (operation.type === 'SET_TITLE') {
-      setTitle(operation.value);
-    } else {
-      console.warn('Unknown operation type:', operation.type);
-    }
-  }, []);
-
->>>>>>> a9648f72
   // region Frozen
   useEffect(() => {
     let communicator: ChildModuleCommunicator | null = null;
@@ -103,11 +80,8 @@
         originConfig,
       });
 
-<<<<<<< HEAD
       communicator = effectCommunicator;
 
-=======
->>>>>>> a9648f72
       communicator.onOperation(handleOperation);
       communicator.onAspectUpdate(handleAspectUpdate);
 
@@ -127,7 +101,6 @@
   }, [handleOperation, handleAspectUpdate]);
   // endregion Frozen
 
-<<<<<<< HEAD
   const requestAspectChange = useCallback((aspectToChange: string, valueToSet: any) => {
     if (!moduleCommunicator || !aspectsPermissions) return;
 
@@ -140,17 +113,12 @@
 
   const reportExecutionResult = useCallback(() => {
     if (!resultHandler || !config || !moduleCommunicator || !actions) {
-      console.error(`${!resultHandler ? 'Result handler' : !config ? 'Config' : 'Communicator'} not initialized`);
-=======
-  const reportExecutionResult = useCallback(() => {
-    if (!resultHandler || !config || !communicator || !actions) {
       const missingComponents = [];
       if (!resultHandler) missingComponents.push('Result handler');
       if (!config) missingComponents.push('Config');
-      if (!communicator) missingComponents.push('Communicator');
+      if (!moduleCommunicator) missingComponents.push('Communicator');
       if (!actions) missingComponents.push('Actions');
       console.error(`The following components are not initialized: ${missingComponents.join(', ')}`);
->>>>>>> a9648f72
       return;
     }
 
@@ -184,16 +152,13 @@
           <pre>{JSON.stringify(aspects, null, 2)}</pre>
         </div>
 
-<<<<<<< HEAD
         <button
           className="mt-4 px-4 py-2 bg-green-500 text-white rounded hover:bg-green-600"
           onClick={() => requestAspectChange('Viewed', (aspects.Viewed || 0) + 1)}
         >
           Request Aspect Change (Viewed +1)
         </button>
-
-=======
->>>>>>> a9648f72
+        
         <button
           className="mt-4 px-4 py-2 bg-blue-500 text-white rounded hover:bg-blue-600"
           onClick={reportExecutionResult}
